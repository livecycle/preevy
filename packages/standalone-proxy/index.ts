--- conflicted
+++ resolved
@@ -16,17 +16,6 @@
 const PORT = numberFromEnv('PORT') || 3000
 const SSH_PORT = numberFromEnv('SSH_PORT') || 2222
 const LISTEN_HOST = '0.0.0.0'
-<<<<<<< HEAD
-  
-=======
-
-const __dirname = url.fileURLToPath(new URL('.', import.meta.url))
-
-const HOST_KEY_FILENAME = path.join(__dirname, 'ssh', 'ssh_host_key')
-const [sshPrivateKey, sshPublicKey] = await Promise.all([HOST_KEY_FILENAME, `${HOST_KEY_FILENAME}.pub`]
-  .map(f => fs.promises.readFile(f, 'utf8'))
-)
-
 const BASE_URL = (() => {
   const result = new URL(requiredEnv('BASE_URL'))
   if (result.pathname !== '/' || result.search || result.username || result.password || result.hash) {
@@ -37,7 +26,6 @@
 
 type BaseUrl = typeof BASE_URL
 
->>>>>>> 71b820a0
 const envStore = inMemoryPreviewEnvStore({
   test: {
     target: 'http://3.73.126.120',
@@ -53,7 +41,7 @@
 }
 
 const tunnelUrl = ({ hostname, protocol, port }: BaseUrl, clientId: string, tunnel: string) => new URL(
-  `${protocol}//${tunnelName(clientId, tunnel)}-${hostname}:${port}`
+  `${protocol}//${tunnelName(clientId, tunnel)}.${hostname}:${port}`
 ).toString()
 
 const sshServer = createSshServer({
