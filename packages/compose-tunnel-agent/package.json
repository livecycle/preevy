--- conflicted
+++ resolved
@@ -36,11 +36,8 @@
     "husky": "^8.0.0",
     "jest": "^29.4.3",
     "lint-staged": "^13.1.2",
-<<<<<<< HEAD
+    "node-fetch": "2.6.9",
     "shx": "^0.3.3",
-=======
-    "node-fetch": "2.6.9",
->>>>>>> c3c1bfbd
     "tsx": "^3.12.3",
     "typescript": "^5.0.4",
     "wait-for-expect": "^3.0.2"
@@ -49,13 +46,8 @@
     "start": "node out/index.js",
     "dev": "tsx watch ./index.ts",
     "lint": "eslint . --ext .ts,.tsx --cache",
-<<<<<<< HEAD
     "clean": "shx rm -rf dist out",
-    "build": "node --version && node build.mjs",
-=======
-    "clean": "rm -rf dist out",
     "build": "yarn tsc --noEmit && node build.mjs",
->>>>>>> c3c1bfbd
     "prepack": "yarn build",
     "prepare": "cd ../.. && husky install",
     "test": "yarn jest"
