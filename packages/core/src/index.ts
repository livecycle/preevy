--- conflicted
+++ resolved
@@ -20,13 +20,8 @@
 } from './driver'
 export { profileStore, Profile, ProfileStore, link, Org } from './profile'
 export { telemetryEmitter, registerEmitter, wireProcessExit, createTelemetryEmitter } from './telemetry'
-<<<<<<< HEAD
-export { fsTypeFromUrl, Store, VirtualFS, localFsFromUrl, localFs } from './store'
-export { localComposeClient, ComposeModel, resolveComposeFiles } from './compose'
-=======
 export { fsTypeFromUrl, Store, VirtualFS, localFsFromUrl } from './store'
 export { localComposeClient, ComposeModel, resolveComposeFiles, getExposedTcpServicePorts, remoteUserModel, NoComposeFilesError } from './compose'
->>>>>>> af83c675
 export { withSpinner } from './spinner'
 export { findEnvId, findProjectName, findEnvIdByProjectName } from './env-id'
 export { sshKeysStore } from './state'
