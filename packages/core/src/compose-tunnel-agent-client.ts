--- conflicted
+++ resolved
@@ -181,11 +181,7 @@
         ports: mapValues(
           tunnel.ports,
           includeAccessCredentials
-<<<<<<< HEAD
-            ? (x: string) => `${addCredentials(x)}?basic-auth=true`
-=======
             ? (x: string) => `${addCredentials(x)}?_preevy_auth_hint=basic`
->>>>>>> 1f0b6eb1
             : (x: string) => x
         ),
       })),
