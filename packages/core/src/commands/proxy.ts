--- conflicted
+++ resolved
@@ -75,10 +75,7 @@
   privateMode?: boolean
   networks: ComposeModel['networks']
   version: string
-<<<<<<< HEAD
   injectLivecycleScript?: string
-=======
->>>>>>> 116a7fc1
   projectDirectory?: string
 }) {
   const compose: ComposeModel = {
