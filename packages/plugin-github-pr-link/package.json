{
  "name": "@preevy/plugin-github-pr-link",
  "version": "0.0.48",
  "description": "",
  "main": "dist/index.js",
  "files": [
    "dist"
  ],
  "license": "Apache-2.0",
  "dependencies": {
    "@oclif/core": "^2",
    "@preevy/cli-common": "0.0.48",
    "@preevy/core": "0.0.48",
    "lodash": "^4.17.21",
    "nunjucks": "^3.2.4",
    "octokit": "^2.0.14"
  },
  "devDependencies": {
    "@types/nunjucks": "^3.2.2",
    "@typescript-eslint/eslint-plugin": "^5.55.0",
    "@typescript-eslint/parser": "^5.55.0",
    "eslint": "^8.36.0",
    "shx": "^0.3.3",
    "typescript": "^5.0.4"
  },
  "scripts": {
    "lint": "eslint . --ext .ts,.tsx --cache",
<<<<<<< HEAD
    "clean": "shx rm -rf dist",
=======
    "clean": "rm -rf dist tsconfig.tsbuildinfo",
>>>>>>> c3c1bfbd
    "build": "tsc -b",
    "prepack": "yarn clean && yarn build",
    "prepare": "cd ../.. && husky install"
  }
}<|MERGE_RESOLUTION|>--- conflicted
+++ resolved
@@ -25,11 +25,7 @@
   },
   "scripts": {
     "lint": "eslint . --ext .ts,.tsx --cache",
-<<<<<<< HEAD
-    "clean": "shx rm -rf dist",
-=======
-    "clean": "rm -rf dist tsconfig.tsbuildinfo",
->>>>>>> c3c1bfbd
+    "clean": "shx rm -rf dist tsconfig.tsbuildinfo",
     "build": "tsc -b",
     "prepack": "yarn clean && yarn build",
     "prepare": "cd ../.. && husky install"
