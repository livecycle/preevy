--- conflicted
+++ resolved
@@ -83,11 +83,7 @@
     "topicSeparator": " "
   },
   "scripts": {
-<<<<<<< HEAD
-    "build": "shx rm -rf dist && tsc -b",
-=======
     "build": "yarn clean && tsc -b",
->>>>>>> 312dfbbc
     "clean": "shx rm -rf dist",
     "lint": "eslint . --ext .ts --cache",
     "postpack": "shx rm -f oclif.manifest.json",
