--- conflicted
+++ resolved
@@ -22,18 +22,11 @@
     "@oclif/plugin-help": "^5",
     "@oclif/plugin-plugins": "^2.3.0",
     "@preevy/common": "0.0.28-alpha.0",
-<<<<<<< HEAD
-    "@preevy/compose-tunnel-agent": "0.0.28-alpha.0",
-    "@preevy/core": "0.0.28-alpha.0",
-    "@preevy/driver-gce": "0.0.28-alpha.0",
-    "@preevy/driver-azure": "0.0.28-alpha.0",
-    "@preevy/driver-lightsail": "0.0.28-alpha.0",
-=======
     "@preevy/compose-tunnel-agent": "0.0.29-alpha.0",
     "@preevy/core": "0.0.29-alpha.0",
     "@preevy/driver-gce": "0.0.29-alpha.0",
+    "@preevy/driver-azure": "0.0.29-alpha.0",
     "@preevy/driver-lightsail": "0.0.29-alpha.0",
->>>>>>> 78469747
     "chalk": "^4.1.2",
     "inquirer": "^8.0.0",
     "iter-tools-es": "^7.5.1",
