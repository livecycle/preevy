import fs from 'fs'
import retry from 'p-retry'
import yaml from 'yaml'
import path from 'path'
<<<<<<< HEAD
=======
import { checkConnection, keyFingerprint, parseSshUrl, formatSshConnectionConfig } from '@livecycle/docker-proxy'
import { rimraf } from 'rimraf'
>>>>>>> d287682c
import { Logger } from '../../../log'
import { Machine, MachineDriver } from '../../machine'
import { FileToCopy, SshClient } from '../../ssh/client'
import { SSHKeyConfig } from '../../ssh/keypair'
import { addDockerProxyService, fixModelForRemote } from '../../compose'
import { DOCKER_PROXY_PORT, DOCKER_PROXY_DIR } from '../../../static'
import { TunnelOpts } from '../../ssh/url'
import { ensureCustomizedMachine } from './machine'
import { wrapWithDockerSocket } from './docker'
import { dockerCompose } from './compose-runner'
import { Tunnel } from '../../tunneling'

const REMOTE_DIR_BASE = '/var/run/preview'

const queryTunnels = async (sshClient: SshClient, dockerProxyUrl: string) => {
  const { tunnels, clientId: tunnelId } = await retry(async () => JSON.parse((
    await sshClient.execCommand(`curl -sf http://${dockerProxyUrl}/tunnels`)
  ).stdout), { minTimeout: 1000, maxTimeout: 2000, retries: 10 })

  return { tunnels, tunnelId }
}

const copyFilesWithoutRecreatingDir = async (
  sshClient: SshClient,
  remoteDir: string,
  filesToCopy: FileToCopy[],
) => {
  const remoteTempDir = (await sshClient.execCommand(`sudo mktemp -d -p "${REMOTE_DIR_BASE}"`)).stdout
  await sshClient.execCommand(`sudo chown $USER:docker "${remoteTempDir}"`)
  const filesToCopyToTempDir = filesToCopy.map(
    ({ local, remote }) => ({ local, remote: path.join(remoteTempDir, remote) })
  )
  await sshClient.putFiles(filesToCopyToTempDir)
  await sshClient.execCommand(`rsync -ac --delete "${remoteTempDir}/" "${remoteDir}" && sudo rm -rf "${remoteTempDir}"`)
}

<<<<<<< HEAD
=======
export type Tunnel = {
  project: string
  service: string
  ports: Record<string, string[]>
}

export class UnverifiedHostKeyError extends Error {
  constructor(
    readonly tunnelOpts: TunnelOpts,
    readonly hostKeySignature: string,
  ) {
    super(`Host key verification failed for connection ${tunnelOpts.url}`)
    this.name = 'UnverifiedHostKeyError'
  }
}

export type HostKeySignatureConfirmer = (
  o: { hostKeyFingerprint: string; hostname: string; port: number | undefined }
) => Promise<void>

const performTunnelConnectionCheck = async ({
  log,
  tunnelOpts,
  clientPrivateKey,
  username,
  keysState,
  confirmHostFingerprint,
}: {
  log: Logger
  tunnelOpts: TunnelOpts
  clientPrivateKey: string | Buffer
  username: string
  keysState: PersistentState['knownServerPublicKeys']
  confirmHostFingerprint: HostKeySignatureConfirmer
}) => {
  const parsed = parseSshUrl(tunnelOpts.url)

  const connectionConfigBase = {
    ...parsed,
    clientPrivateKey,
    username,
    tlsServerName: tunnelOpts.tlsServerName,
    insecureSkipVerify: tunnelOpts.insecureSkipVerify,
  }

  const check = async (): Promise<{ hostKey: Buffer }> => {
    const knownServerPublicKeys = await keysState.read(parsed.hostname, parsed.port)
    const connectionConfig = { ...connectionConfigBase, knownServerPublicKeys }

    log.debug('connection check with config', formatSshConnectionConfig(connectionConfig))

    const result = await checkConnection({ log, connectionConfig })

    if ('clientId' in result) {
      if (!knownServerPublicKeys.includes(result.hostKey)) {
        await keysState.write(parsed.hostname, parsed.port, result.hostKey)
      }
      return { hostKey: result.hostKey }
    }

    if ('error' in result) {
      log.error('error checking connection', result.error)
      throw new Error(`Cannot connect to ${tunnelOpts.url}: ${result.error.message}`)
    }

    await confirmHostFingerprint({
      hostKeyFingerprint: keyFingerprint(result.unverifiedHostKey),
      hostname: parsed.hostname,
      port: parsed.port,
    })

    await keysState.write(parsed.hostname, parsed.port, result.unverifiedHostKey)

    return check()
  }

  return check()
}

const ensureTunnelKeyPair = async (
  { state, log }: {
    state: PersistentState['tunnelKeyPair']
    log: Logger
  },
) => {
  const existingKeyPair = await state.read()
  if (existingKeyPair) {
    return existingKeyPair
  }
  log.info('Creating new SSH key pair')
  const keyPair = await generateSshKeyPair()
  await state.write(keyPair)
  return keyPair
}

>>>>>>> d287682c
const DOCKER_PROXY_SERVICE_NAME = 'preview_proxy'

const createCopiedFileInDataDir = (
  { projectLocalDataDir, filesToCopy, remoteDir } : {
    projectLocalDataDir: string
    filesToCopy: FileToCopy[]
    remoteDir: string
  }
) => async (
  filename: string,
  content: string | Buffer
): Promise<{ local: string; remote: string }> => {
  const local = path.join(projectLocalDataDir, filename)
  await fs.promises.mkdir(path.dirname(local), { recursive: true })
  await fs.promises.writeFile(local, content, { flag: 'w' })
  filesToCopy.push({ local, remote: filename })
  return { local, remote: path.join(remoteDir, filename) }
}

const up = async ({
  machineDriver,
  tunnelOpts,
  envId,
  log,
  composeFiles: userComposeFiles,
  dataDir,
  projectDir,
  sshKey,
  sshTunnelPrivateKey,
}: {
  machineDriver: MachineDriver
  tunnelOpts: TunnelOpts
  envId: string
  log: Logger
  composeFiles?: string[]
  dataDir: string
  projectDir: string
  sshKey: SSHKeyConfig
  sshTunnelPrivateKey: string
}): Promise<{ machine: Machine; tunnels: Tunnel[] }> => {
  log.debug('Normalizing compose files')

  const userModel = await dockerCompose(...userComposeFiles || []).getModel()
<<<<<<< HEAD
  const remoteDir = path.join(REMOTE_DIR_BASE, userModel.name)
=======
  const tunnelKeyPair = await ensureTunnelKeyPair({ state: state.tunnelKeyPair, log })
  const remoteDir = path.join(REMOTE_DIR_BASE, 'projects', userModel.name)
>>>>>>> d287682c

  const { model: fixedModel, filesToCopy } = await fixModelForRemote({
    remoteDir,
    localDir: projectDir,
  }, userModel)

  const projectLocalDataDir = path.join(dataDir, userModel.name)
  await rimraf(projectLocalDataDir)
  const createCopiedFile = createCopiedFileInDataDir({ projectLocalDataDir, filesToCopy, remoteDir })

  const { hostKey } = await performTunnelConnectionCheck({
    log,
    tunnelOpts,
    clientPrivateKey: tunnelKeyPair.privateKey,
    username: process.env.USER || 'preview',
    confirmHostFingerprint,
    keysState: state.knownServerPublicKeys,
  })

  const [sshPrivateKeyFile, knownServerPublicKey] = await Promise.all([
    createCopiedFile('tunnel_client_private_key', tunnelKeyPair.privateKey),
    createCopiedFile('tunnel_server_public_key', hostKey),
  ])

  const remoteModel = addDockerProxyService({
    tunnelOpts,
    buildDir: DOCKER_PROXY_DIR,
    port: DOCKER_PROXY_PORT,
    serviceName: DOCKER_PROXY_SERVICE_NAME,
<<<<<<< HEAD
    sshPrivateKey: sshTunnelPrivateKey,
=======
    sshPrivateKeyPath: sshPrivateKeyFile.remote,
    knownServerPublicKeyPath: knownServerPublicKey.remote,
>>>>>>> d287682c
  }, fixedModel)

  log.debug('model', yaml.stringify(remoteModel))

  // though not needed, it's useful for debugging to have the compose file at the remote machine
<<<<<<< HEAD
  filesToCopy.push({ local: composeFilePath, remote: 'docker-compose.yml' })

  const { machine, sshClient } = await ensureCustomizedMachine({ machineDriver, sshKey, envId, log })
=======
  const composeFilePath = (await createCopiedFile('docker-compose.yml', yaml.stringify(remoteModel))).local

  const { machine, keyPair, sshClient } = await ensureCustomizedMachine({ machineDriver, envId, state, log })
>>>>>>> d287682c

  const withDockerSocket = wrapWithDockerSocket({ sshClient, log, dataDir: projectLocalDataDir })

  try {
    await sshClient.execCommand(`sudo mkdir -p "${remoteDir}" && sudo chown $USER:docker "${remoteDir}"`)

    log.debug('Files to copy', filesToCopy)

    log.info('Copying files')
    await copyFilesWithoutRecreatingDir(sshClient, remoteDir, filesToCopy)

    const compose = dockerCompose(composeFilePath)

    log.debug('Running compose up')

    await withDockerSocket(() => compose.spawnPromise(
      ['--verbose', 'up', '-d', '--remove-orphans', '--build', '--wait'],
      { stdio: 'inherit' },
    ))

    log.info('Getting tunnels')

    const dockerProxyServiceUrl = await withDockerSocket(
      () => compose.getServiceUrl(DOCKER_PROXY_SERVICE_NAME, DOCKER_PROXY_PORT)
    )

    const { tunnels } = await queryTunnels(sshClient, dockerProxyServiceUrl)

    return {
      machine,
      tunnels: tunnels.filter((t: Tunnel) => t.service !== DOCKER_PROXY_SERVICE_NAME),
    }
  } finally {
    sshClient.dispose()
  }
}

export default up<|MERGE_RESOLUTION|>--- conflicted
+++ resolved
@@ -2,11 +2,7 @@
 import retry from 'p-retry'
 import yaml from 'yaml'
 import path from 'path'
-<<<<<<< HEAD
-=======
-import { checkConnection, keyFingerprint, parseSshUrl, formatSshConnectionConfig } from '@livecycle/docker-proxy'
 import { rimraf } from 'rimraf'
->>>>>>> d287682c
 import { Logger } from '../../../log'
 import { Machine, MachineDriver } from '../../machine'
 import { FileToCopy, SshClient } from '../../ssh/client'
@@ -43,104 +39,6 @@
   await sshClient.execCommand(`rsync -ac --delete "${remoteTempDir}/" "${remoteDir}" && sudo rm -rf "${remoteTempDir}"`)
 }
 
-<<<<<<< HEAD
-=======
-export type Tunnel = {
-  project: string
-  service: string
-  ports: Record<string, string[]>
-}
-
-export class UnverifiedHostKeyError extends Error {
-  constructor(
-    readonly tunnelOpts: TunnelOpts,
-    readonly hostKeySignature: string,
-  ) {
-    super(`Host key verification failed for connection ${tunnelOpts.url}`)
-    this.name = 'UnverifiedHostKeyError'
-  }
-}
-
-export type HostKeySignatureConfirmer = (
-  o: { hostKeyFingerprint: string; hostname: string; port: number | undefined }
-) => Promise<void>
-
-const performTunnelConnectionCheck = async ({
-  log,
-  tunnelOpts,
-  clientPrivateKey,
-  username,
-  keysState,
-  confirmHostFingerprint,
-}: {
-  log: Logger
-  tunnelOpts: TunnelOpts
-  clientPrivateKey: string | Buffer
-  username: string
-  keysState: PersistentState['knownServerPublicKeys']
-  confirmHostFingerprint: HostKeySignatureConfirmer
-}) => {
-  const parsed = parseSshUrl(tunnelOpts.url)
-
-  const connectionConfigBase = {
-    ...parsed,
-    clientPrivateKey,
-    username,
-    tlsServerName: tunnelOpts.tlsServerName,
-    insecureSkipVerify: tunnelOpts.insecureSkipVerify,
-  }
-
-  const check = async (): Promise<{ hostKey: Buffer }> => {
-    const knownServerPublicKeys = await keysState.read(parsed.hostname, parsed.port)
-    const connectionConfig = { ...connectionConfigBase, knownServerPublicKeys }
-
-    log.debug('connection check with config', formatSshConnectionConfig(connectionConfig))
-
-    const result = await checkConnection({ log, connectionConfig })
-
-    if ('clientId' in result) {
-      if (!knownServerPublicKeys.includes(result.hostKey)) {
-        await keysState.write(parsed.hostname, parsed.port, result.hostKey)
-      }
-      return { hostKey: result.hostKey }
-    }
-
-    if ('error' in result) {
-      log.error('error checking connection', result.error)
-      throw new Error(`Cannot connect to ${tunnelOpts.url}: ${result.error.message}`)
-    }
-
-    await confirmHostFingerprint({
-      hostKeyFingerprint: keyFingerprint(result.unverifiedHostKey),
-      hostname: parsed.hostname,
-      port: parsed.port,
-    })
-
-    await keysState.write(parsed.hostname, parsed.port, result.unverifiedHostKey)
-
-    return check()
-  }
-
-  return check()
-}
-
-const ensureTunnelKeyPair = async (
-  { state, log }: {
-    state: PersistentState['tunnelKeyPair']
-    log: Logger
-  },
-) => {
-  const existingKeyPair = await state.read()
-  if (existingKeyPair) {
-    return existingKeyPair
-  }
-  log.info('Creating new SSH key pair')
-  const keyPair = await generateSshKeyPair()
-  await state.write(keyPair)
-  return keyPair
-}
-
->>>>>>> d287682c
 const DOCKER_PROXY_SERVICE_NAME = 'preview_proxy'
 
 const createCopiedFileInDataDir = (
@@ -169,6 +67,7 @@
   dataDir,
   projectDir,
   sshKey,
+  AllowedSshHostKeys: hostKey,
   sshTunnelPrivateKey,
 }: {
   machineDriver: MachineDriver
@@ -180,17 +79,12 @@
   projectDir: string
   sshKey: SSHKeyConfig
   sshTunnelPrivateKey: string
+  AllowedSshHostKeys: Buffer
 }): Promise<{ machine: Machine; tunnels: Tunnel[] }> => {
   log.debug('Normalizing compose files')
 
   const userModel = await dockerCompose(...userComposeFiles || []).getModel()
-<<<<<<< HEAD
-  const remoteDir = path.join(REMOTE_DIR_BASE, userModel.name)
-=======
-  const tunnelKeyPair = await ensureTunnelKeyPair({ state: state.tunnelKeyPair, log })
   const remoteDir = path.join(REMOTE_DIR_BASE, 'projects', userModel.name)
->>>>>>> d287682c
-
   const { model: fixedModel, filesToCopy } = await fixModelForRemote({
     remoteDir,
     localDir: projectDir,
@@ -198,19 +92,10 @@
 
   const projectLocalDataDir = path.join(dataDir, userModel.name)
   await rimraf(projectLocalDataDir)
+
   const createCopiedFile = createCopiedFileInDataDir({ projectLocalDataDir, filesToCopy, remoteDir })
-
-  const { hostKey } = await performTunnelConnectionCheck({
-    log,
-    tunnelOpts,
-    clientPrivateKey: tunnelKeyPair.privateKey,
-    username: process.env.USER || 'preview',
-    confirmHostFingerprint,
-    keysState: state.knownServerPublicKeys,
-  })
-
   const [sshPrivateKeyFile, knownServerPublicKey] = await Promise.all([
-    createCopiedFile('tunnel_client_private_key', tunnelKeyPair.privateKey),
+    createCopiedFile('tunnel_client_private_key', sshTunnelPrivateKey),
     createCopiedFile('tunnel_server_public_key', hostKey),
   ])
 
@@ -219,26 +104,15 @@
     buildDir: DOCKER_PROXY_DIR,
     port: DOCKER_PROXY_PORT,
     serviceName: DOCKER_PROXY_SERVICE_NAME,
-<<<<<<< HEAD
-    sshPrivateKey: sshTunnelPrivateKey,
-=======
     sshPrivateKeyPath: sshPrivateKeyFile.remote,
     knownServerPublicKeyPath: knownServerPublicKey.remote,
->>>>>>> d287682c
   }, fixedModel)
 
   log.debug('model', yaml.stringify(remoteModel))
 
-  // though not needed, it's useful for debugging to have the compose file at the remote machine
-<<<<<<< HEAD
-  filesToCopy.push({ local: composeFilePath, remote: 'docker-compose.yml' })
+  const composeFilePath = (await createCopiedFile('docker-compose.yml', yaml.stringify(remoteModel))).local
 
   const { machine, sshClient } = await ensureCustomizedMachine({ machineDriver, sshKey, envId, log })
-=======
-  const composeFilePath = (await createCopiedFile('docker-compose.yml', yaml.stringify(remoteModel))).local
-
-  const { machine, keyPair, sshClient } = await ensureCustomizedMachine({ machineDriver, envId, state, log })
->>>>>>> d287682c
 
   const withDockerSocket = wrapWithDockerSocket({ sshClient, log, dataDir: projectLocalDataDir })
 
