{
  "name": "@preevy/common",
  "version": "0.0.28-alpha.0",
  "description": "",
  "main": "dist/index.js",
  "files": [
    "dist",
    "tsconfig.json"
  ],
  "license": "Apache-2.0",
  "dependencies": {
    "dockerode": "^3.3.4",
    "http-proxy": "^1.18.1",
    "lodash": "^4.17.21",
    "p-limit": "^3.1.0",
    "pino": "^8.11.0",
    "pino-pretty": "^9.4.0",
    "ssh2": "^1.12.0"
  },
  "devDependencies": {
    "@types/dockerode": "^3.3.14",
    "@types/lodash": "^4.14.192",
    "@types/node": "18",
    "@types/shell-escape": "^0.2.1",
    "@types/ssh2": "^1.11.8",
    "@typescript-eslint/eslint-plugin": "^5.55.0",
    "@typescript-eslint/parser": "^5.55.0",
    "esbuild": "^0.17.14",
    "eslint": "^8.36.0",
    "husky": "^8.0.0",
    "lint-staged": "^13.1.2",
    "tsx": "^3.12.3",
    "typescript": "^5.0.4"
  },
  "scripts": {
<<<<<<< HEAD
    "start": "node dist/index.js",
    "dev": "tsx watch ./index.ts",
    "lint": "eslint . --ext .ts,.tsx",
=======
    "start": "node dist/main.js",
    "dev": "tsx watch ./main.ts",
    "lint": "eslint . --ext .ts,.tsx --cache",
>>>>>>> ad2f98ce
    "build": "tsc -b",
    "prepack": "yarn build",
    "bump-to": "yarn version --no-commit-hooks --no-git-tag-version --new-version"
  }
}<|MERGE_RESOLUTION|>--- conflicted
+++ resolved
@@ -33,15 +33,9 @@
     "typescript": "^5.0.4"
   },
   "scripts": {
-<<<<<<< HEAD
-    "start": "node dist/index.js",
-    "dev": "tsx watch ./index.ts",
-    "lint": "eslint . --ext .ts,.tsx",
-=======
     "start": "node dist/main.js",
     "dev": "tsx watch ./main.ts",
     "lint": "eslint . --ext .ts,.tsx --cache",
->>>>>>> ad2f98ce
     "build": "tsc -b",
     "prepack": "yarn build",
     "bump-to": "yarn version --no-commit-hooks --no-git-tag-version --new-version"
