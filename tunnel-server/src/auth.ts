import { IncomingMessage, ServerResponse } from 'http'
import { JWTPayload, JWTVerifyResult, jwtVerify, errors, decodeJwt } from 'jose'
import { match } from 'ts-pattern'
import { ZodError, z } from 'zod'
import Cookies from 'cookies'
import { KeyObject, createPublicKey } from 'crypto'
import fs from 'fs'
import path from 'path'
import { PreviewEnv } from './preview-env'
import { HttpError } from './http-server-helpers'

export class AuthError extends Error {}

export const claimsSchema = z.object({
  role: z.string(),
  type: z.string(),
  scopes: z.array(z.string()),
  sub: z.string(),
  exp: z.number().optional(),
})

export type ClaimsSchema = typeof claimsSchema

export type Claims = z.infer<ClaimsSchema>

export type AuthenticationResult = {
  isAuthenticated: true
  login: boolean
  method: {
    type: 'header'
    header: 'authorization'
  }
  exp?: number
  claims: Claims
} | { isAuthenticated: false }

export type BasicAuthorizationHeader = {
  scheme: 'Basic'
  username: string
  password: string
}

export type BearerAuthorizationHeader = {
  scheme: 'Bearer'
  token: string
}

export type AuthorizationHeader = BasicAuthorizationHeader | BearerAuthorizationHeader

const cookieName = 'preevy-saas-jwt'

function extractAuthorizationHeader(req: IncomingMessage): AuthorizationHeader | undefined {
  const { authorization } = req.headers
  const [scheme, data] = authorization?.split(' ') ?? []
  if (scheme === 'Bearer') {
    return { scheme, token: data }
  }
  if (scheme === 'Basic') {
    const basicAuth = Buffer.from(data, 'base64').toString('ascii')
    const sep = basicAuth.indexOf(':')
    if (sep === -1) {
      return undefined
    }
    return { scheme, username: basicAuth.slice(0, sep), password: basicAuth.slice(sep + 1) }
  }
  return undefined
}

type VerificationData = {
  pk: KeyObject
  extractClaims: (token: JWTPayload, thumbprint: string) => Claims
}

const isBrowser = (req: IncomingMessage) => {
  const userAgent = req.headers['user-agent']?.toLowerCase() ?? ''
  return /(chrome|firefox|safari|opera|msie|trident)/.test(userAgent)
}

export function JwtAuthenticator(
  publicKeyThumbprint: string,
  getVerificationData: (issuer: string, publicKeyThumbprint: string) => VerificationData
) {
  return async (req: IncomingMessage): Promise<AuthenticationResult> => {
    const auth = extractAuthorizationHeader(req)
    const jwt = match(auth)
      .with({ scheme: 'Basic', username: 'x-preevy-profile-key' }, ({ password }) => password)
      .with({ scheme: 'Bearer' }, ({ token }) => token)
      .otherwise(() => new Cookies(req, undefined as unknown as ServerResponse<IncomingMessage>).get(cookieName))

    if (!jwt) {
      return { isAuthenticated: false }
    }

    const parsedJwt = decodeJwt(jwt)
    if (parsedJwt.iss === undefined) throw new AuthError('Could not find issuer in JWT')

    let verificationData: VerificationData
    try {
      verificationData = getVerificationData(parsedJwt.iss, publicKeyThumbprint)
    } catch (e) {
      if (e instanceof AuthError) return { isAuthenticated: false }

      throw e
    }

    const { pk, extractClaims } = verificationData

    let token: JWTVerifyResult
    try {
      token = await jwtVerify(jwt, pk,)
    } catch (e) {
      if (e instanceof errors.JOSEError) throw new AuthError(`Could not verify JWT. ${e.message}`, { cause: e })

      throw e
    }

    return {
      method: { type: 'header', header: 'authorization' },
      isAuthenticated: true,
      login: isBrowser(req) && auth?.scheme !== 'Bearer',
      claims: extractClaims(token.payload, publicKeyThumbprint),
    }
  }
}

<<<<<<< HEAD
=======
export function authenticator(authenticators: ((req: IncomingMessage)=> Promise<AuthenticationResult>)[]) {
  return async (req: IncomingMessage):Promise<AuthenticationResult> => {
    const authInfos = (await Promise.all(authenticators.map(auth => auth(req))))
    const found = authInfos.find(info => info.isAuthenticated)
    if (found !== undefined) return found
    return { isAuthenticated: false }
  }
}

// TODO: combine with UnauthorizedError
>>>>>>> 61bca707
export const unauthorized = (res: ServerResponse<IncomingMessage>) => {
  res.setHeader('WWW-Authenticate', 'Basic realm="Secure Area"')
  res.statusCode = 401
  res.end('Unauthorized')
}

<<<<<<< HEAD
const SAAS_PUBLIC_KEY = process.env.SAAS_PUBLIC_KEY || fs.readFileSync(
  path.join('/', 'etc', 'certs', 'preview-proxy', 'saas.key.pub'),
  { encoding: 'utf8' },
)

const publicKey = createPublicKey(SAAS_PUBLIC_KEY)

export const SAAS_JWT_ISSUER = process.env.SAAS_JWT_ISSUER ?? 'app.livecycle.run'

export const getCLIIssuerFromPK = (publicKeyThumbprint: string) => `preevy://${publicKeyThumbprint}`

export const getCLITokenVerificationData = (pk: KeyObject) =>
  (issuer: string, publicKeyThumbprint: string): VerificationData => {
    if (issuer !== getCLIIssuerFromPK(publicKeyThumbprint)) {
      throw new AuthError(`Unsupported issuer ${issuer}`)
    }
    return {
      pk,
      extractClaims: token => ({
        role: 'admin',
        type: 'profile',
        exp: token.exp,
        scopes: ['admin'],
        sub: `preevy-profile:${publicKeyThumbprint}`,
      }),
    }
  }

export const saasJWTSchema = z.object({
  iss: z.string(),
  sub: z.string(),
  profiles: z.array(z.string()),
  exp: z.number(),
  iat: z.number(),
})

type SaasJWTSchema = z.infer<typeof saasJWTSchema>

export const getSaasTokenVerificationData = (issuer: string, publicKeyThumbprint: string): VerificationData => {
  if (issuer !== SAAS_JWT_ISSUER) {
    throw new AuthError(`Unsupported issuer ${issuer}`)
=======
export class UnauthorizedError extends HttpError {
  static status = 401
  static defaultMessage = 'Unauthorized'
  constructor(readonly reason: string) {
    super(UnauthorizedError.status, UnauthorizedError.defaultMessage, undefined, {
      'WWW-Authenticate': 'Basic realm="Secure Area"',
    })
  }
}

export const getIssuerToKeyDataFromEnv = (env: PreviewEnv, log: Logger): IssuerToKeyData => iss => {
  const expectedIssuer = `preevy://${env.publicKeyThumbprint}`
  if (iss !== expectedIssuer) {
    log.warn('Invalid issuer %j expected %s', iss, expectedIssuer)
    throw new AuthError('invalid issuer')
>>>>>>> 61bca707
  }

  return {
    pk: publicKey,
    extractClaims: token => {
      let parsedToken: SaasJWTSchema
      try {
        parsedToken = saasJWTSchema.parse(token)
      } catch (e) {
        if (e instanceof ZodError) {
          throw new AuthError(`JWT schema is incorrect. ${e.message}`, { cause: e })
        }
        throw e
      }

      return {
        exp: parsedToken.exp,
        iat: parsedToken.iat,
        sub: parsedToken.sub,
        role: parsedToken.profiles.includes(publicKeyThumbprint) ? 'admin' : 'guest',
        type: 'profile',
        scopes: parsedToken.profiles.includes(publicKeyThumbprint) ? ['admin'] : [],
      }
    },
  }
}

export const getCombinedCLIAndSAASVerificationData = (env: PreviewEnv) =>
  (issuer: string, publicKeyThumbprint: string) => {
    if (issuer === SAAS_JWT_ISSUER) {
      return getSaasTokenVerificationData(issuer, publicKeyThumbprint)
    }

    if (issuer === getCLIIssuerFromPK(publicKeyThumbprint)) {
      return getCLITokenVerificationData(env.publicKey)(issuer, publicKeyThumbprint)
    }

    throw new AuthError(`Unsupported issuer ${issuer}`)
  }<|MERGE_RESOLUTION|>--- conflicted
+++ resolved
@@ -123,8 +123,6 @@
   }
 }
 
-<<<<<<< HEAD
-=======
 export function authenticator(authenticators: ((req: IncomingMessage)=> Promise<AuthenticationResult>)[]) {
   return async (req: IncomingMessage):Promise<AuthenticationResult> => {
     const authInfos = (await Promise.all(authenticators.map(auth => auth(req))))
@@ -135,14 +133,12 @@
 }
 
 // TODO: combine with UnauthorizedError
->>>>>>> 61bca707
 export const unauthorized = (res: ServerResponse<IncomingMessage>) => {
   res.setHeader('WWW-Authenticate', 'Basic realm="Secure Area"')
   res.statusCode = 401
   res.end('Unauthorized')
 }
 
-<<<<<<< HEAD
 const SAAS_PUBLIC_KEY = process.env.SAAS_PUBLIC_KEY || fs.readFileSync(
   path.join('/', 'etc', 'certs', 'preview-proxy', 'saas.key.pub'),
   { encoding: 'utf8' },
@@ -181,10 +177,6 @@
 
 type SaasJWTSchema = z.infer<typeof saasJWTSchema>
 
-export const getSaasTokenVerificationData = (issuer: string, publicKeyThumbprint: string): VerificationData => {
-  if (issuer !== SAAS_JWT_ISSUER) {
-    throw new AuthError(`Unsupported issuer ${issuer}`)
-=======
 export class UnauthorizedError extends HttpError {
   static status = 401
   static defaultMessage = 'Unauthorized'
@@ -194,13 +186,9 @@
     })
   }
 }
-
-export const getIssuerToKeyDataFromEnv = (env: PreviewEnv, log: Logger): IssuerToKeyData => iss => {
-  const expectedIssuer = `preevy://${env.publicKeyThumbprint}`
-  if (iss !== expectedIssuer) {
-    log.warn('Invalid issuer %j expected %s', iss, expectedIssuer)
-    throw new AuthError('invalid issuer')
->>>>>>> 61bca707
+export const getSaasTokenVerificationData = (issuer: string, publicKeyThumbprint: string): VerificationData => {
+  if (issuer !== SAAS_JWT_ISSUER) {
+    throw new AuthError(`Unsupported issuer ${issuer}`)
   }
 
   return {
