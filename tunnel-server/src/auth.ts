import { IncomingMessage, ServerResponse } from 'http'
import { JWTPayload, calculateJwkThumbprintUri, decodeJwt, exportJWK, jwtVerify } from 'jose'
import { match } from 'ts-pattern'
import { z } from 'zod'
import { PreviewEnv } from './preview-env'
import Cookies from 'cookies'

export type AuthenticationResult = {
  isAuthenticated: true
  login: boolean
  method: {
    type: 'header'
    header: 'authorization'
  }
  exp?: number
  claims: Claims
} | { isAuthenticated: false }

export const claimsSchema = z.object({
  role: z.string(),
  type: z.string(),
  scopes: z.array(z.string()),
  sub: z.string(),
  exp: z.number().optional()
})

export type ClaimsSchema = typeof claimsSchema

export type Claims = z.infer<ClaimsSchema>

export type AuthorizationHeader = BasicAuthorizationHeader | BearerAuthorizationHeader

export type BasicAuthorizationHeader = {
  scheme: 'Basic'
  username: string
  password: string
}

export type BearerAuthorizationHeader = {
  scheme: 'Bearer'
  token: string
}

<<<<<<< HEAD
const cookieName = 'preevy-sass-jwt'

function extractAuthorizationHeader(req: IncomingMessage): AuthorizationHeader | undefined {
  const authorization = req.headers['authorization'];
=======
function extractBasicAuth(req: IncomingMessage) {
  const { authorization } = req.headers
>>>>>>> 312dfbbc
  const [scheme, data] = authorization?.split(' ') ?? []
  if (scheme === 'Bearer') {
    return { scheme, token: data }
  }
<<<<<<< HEAD
  if (scheme === 'Basic') {
    const basicAuth = Buffer.from(data, 'base64').toString('ascii');
    const sep = basicAuth.indexOf(":")
    if (sep === -1){
      return undefined
    }
    return {scheme, username: basicAuth.slice(0,sep), password: basicAuth.slice(sep+1)};
  }
  return undefined
}

export function JwtAuthenticator(env: PreviewEnv){
  return async (req: IncomingMessage):Promise<AuthenticationResult>=>{
    const auth = extractAuthorizationHeader(req);
    const jwt = match(auth)
      .with({scheme: 'Basic', username: 'x-preevy-profile-key'}, ({password:jwt}) => jwt)
      .with({scheme: 'Bearer'}, ({token:jwt}) => jwt)
      .otherwise(() => new Cookies(req, undefined as any).get(cookieName))

    if (!jwt){
      return {isAuthenticated: false}
    }

    const { iss } = decodeJwt(jwt)
    const { issuer, publicKey, extractClaims } = await match(iss).when(
     ()=>iss?.startsWith('preevy://'), async () => {
        const thumbprint = await calculateJwkThumbprintUri(await exportJWK(env.publicKey))
        return {
          publicKey: env.publicKey,
          issuer: `preevy://${thumbprint}`,
          extractClaims: (token:JWTPayload)=>({
            role: 'admin',
            type: 'profile',
            exp: token.exp,
            scopes: ['admin'],
            sub: `preevy-profile:${env.publicKeyThumbprint}`
          })
        }
      }).otherwise(async ()=>{
        throw new Error("invalid issuer")
      })

    const token = await jwtVerify(jwt, publicKey, {issuer: issuer})
    if (!token) {
      throw new Error("invalid token");
    }
    return {
      method: {type: 'header', header: 'authorization'},
      isAuthenticated: true,
      login: auth?.scheme !== 'Bearer',
      claims: extractClaims(token.payload)
=======
  const basicAuth = Buffer.from(data, 'base64').toString('ascii')
  const sep = basicAuth.indexOf(':')
  if (sep === -1) {
    return undefined
  }
  return [basicAuth.slice(0, sep), basicAuth.slice(sep + 1)]
}

export function tunnelingKeyAuthenticator(publicKey: KeyObject) {
  return async (req: IncomingMessage) => {
    const auth = extractBasicAuth(req)
    if (!auth) {
      return undefined
    }
    const [username, rawJWT] = auth
    if (username !== 'x-preevy-profile-key') {
      return undefined
    }
    const thumbprint = await calculateJwkThumbprintUri(await exportJWK(publicKey))
    const token = await jwtVerify(rawJWT, publicKey, { issuer: `preevy://${thumbprint}` })
    if (!token) {
      throw new Error('invalid token')
>>>>>>> 312dfbbc
    }
    return { role: 'admin' }
  }
}

<<<<<<< HEAD
export function authenticator(authenticators: ((req: IncomingMessage)=> Promise<AuthenticationResult>)[] ){
  return async (req: IncomingMessage):Promise<AuthenticationResult> =>{
    for (const authorizer of authenticators){
      const authInfo = await authorizer(req)
      if (authInfo.isAuthenticated){
        return authInfo
      }
    }
    return {isAuthenticated: false};
=======
export function authenticator(authenticators: ((req: IncomingMessage)=> Promise<Claims | undefined>)[]) {
  return async (req: IncomingMessage) => {
    for (const authorizer of authenticators) {
      // eslint-disable-next-line no-await-in-loop
      const claims = await authorizer(req)
      if (claims) {
        return claims
      }
    }
    return undefined
>>>>>>> 312dfbbc
  }
}

export const unauthorized = (res: ServerResponse<IncomingMessage>) => {
  res.setHeader('WWW-Authenticate', 'Basic realm="Secure Area"');
  res.statusCode = 401;
  res.end('Unauthorized');
}<|MERGE_RESOLUTION|>--- conflicted
+++ resolved
@@ -2,8 +2,20 @@
 import { JWTPayload, calculateJwkThumbprintUri, decodeJwt, exportJWK, jwtVerify } from 'jose'
 import { match } from 'ts-pattern'
 import { z } from 'zod'
+import Cookies from 'cookies'
 import { PreviewEnv } from './preview-env'
-import Cookies from 'cookies'
+
+export const claimsSchema = z.object({
+  role: z.string(),
+  type: z.string(),
+  scopes: z.array(z.string()),
+  sub: z.string(),
+  exp: z.number().optional(),
+})
+
+export type ClaimsSchema = typeof claimsSchema
+
+export type Claims = z.infer<ClaimsSchema>
 
 export type AuthenticationResult = {
   isAuthenticated: true
@@ -16,20 +28,6 @@
   claims: Claims
 } | { isAuthenticated: false }
 
-export const claimsSchema = z.object({
-  role: z.string(),
-  type: z.string(),
-  scopes: z.array(z.string()),
-  sub: z.string(),
-  exp: z.number().optional()
-})
-
-export type ClaimsSchema = typeof claimsSchema
-
-export type Claims = z.infer<ClaimsSchema>
-
-export type AuthorizationHeader = BasicAuthorizationHeader | BearerAuthorizationHeader
-
 export type BasicAuthorizationHeader = {
   scheme: 'Basic'
   username: string
@@ -41,127 +39,81 @@
   token: string
 }
 
-<<<<<<< HEAD
+export type AuthorizationHeader = BasicAuthorizationHeader | BearerAuthorizationHeader
+
 const cookieName = 'preevy-sass-jwt'
 
 function extractAuthorizationHeader(req: IncomingMessage): AuthorizationHeader | undefined {
-  const authorization = req.headers['authorization'];
-=======
-function extractBasicAuth(req: IncomingMessage) {
   const { authorization } = req.headers
->>>>>>> 312dfbbc
   const [scheme, data] = authorization?.split(' ') ?? []
   if (scheme === 'Bearer') {
     return { scheme, token: data }
   }
-<<<<<<< HEAD
   if (scheme === 'Basic') {
-    const basicAuth = Buffer.from(data, 'base64').toString('ascii');
-    const sep = basicAuth.indexOf(":")
-    if (sep === -1){
+    const basicAuth = Buffer.from(data, 'base64').toString('ascii')
+    const sep = basicAuth.indexOf(':')
+    if (sep === -1) {
       return undefined
     }
-    return {scheme, username: basicAuth.slice(0,sep), password: basicAuth.slice(sep+1)};
+    return { scheme, username: basicAuth.slice(0, sep), password: basicAuth.slice(sep + 1) }
   }
   return undefined
 }
 
-export function JwtAuthenticator(env: PreviewEnv){
-  return async (req: IncomingMessage):Promise<AuthenticationResult>=>{
-    const auth = extractAuthorizationHeader(req);
+export function JwtAuthenticator(env: PreviewEnv) {
+  return async (req: IncomingMessage):Promise<AuthenticationResult> => {
+    const auth = extractAuthorizationHeader(req)
     const jwt = match(auth)
-      .with({scheme: 'Basic', username: 'x-preevy-profile-key'}, ({password:jwt}) => jwt)
-      .with({scheme: 'Bearer'}, ({token:jwt}) => jwt)
+      .with({ scheme: 'Basic', username: 'x-preevy-profile-key' }, ({ password }) => password)
+      .with({ scheme: 'Bearer' }, ({ token }) => token)
       .otherwise(() => new Cookies(req, undefined as any).get(cookieName))
 
-    if (!jwt){
-      return {isAuthenticated: false}
+    if (!jwt) {
+      return { isAuthenticated: false }
     }
 
     const { iss } = decodeJwt(jwt)
-    const { issuer, publicKey, extractClaims } = await match(iss).when(
-     ()=>iss?.startsWith('preevy://'), async () => {
-        const thumbprint = await calculateJwkThumbprintUri(await exportJWK(env.publicKey))
-        return {
-          publicKey: env.publicKey,
-          issuer: `preevy://${thumbprint}`,
-          extractClaims: (token:JWTPayload)=>({
-            role: 'admin',
-            type: 'profile',
-            exp: token.exp,
-            scopes: ['admin'],
-            sub: `preevy-profile:${env.publicKeyThumbprint}`
-          })
-        }
-      }).otherwise(async ()=>{
-        throw new Error("invalid issuer")
-      })
+    const { issuer, publicKey, extractClaims } = await match(iss).when(() => iss?.startsWith('preevy://'), async () => {
+      const thumbprint = await calculateJwkThumbprintUri(await exportJWK(env.publicKey))
+      return {
+        publicKey: env.publicKey,
+        issuer: `preevy://${thumbprint}`,
+        extractClaims: (token:JWTPayload) => ({
+          role: 'admin',
+          type: 'profile',
+          exp: token.exp,
+          scopes: ['admin'],
+          sub: `preevy-profile:${env.publicKeyThumbprint}`,
+        }),
+      }
+    }).otherwise(async () => {
+      throw new Error('invalid issuer')
+    })
 
-    const token = await jwtVerify(jwt, publicKey, {issuer: issuer})
+    const token = await jwtVerify(jwt, publicKey, { issuer })
     if (!token) {
-      throw new Error("invalid token");
+      throw new Error('invalid token')
     }
     return {
-      method: {type: 'header', header: 'authorization'},
+      method: { type: 'header', header: 'authorization' },
       isAuthenticated: true,
       login: auth?.scheme !== 'Bearer',
-      claims: extractClaims(token.payload)
-=======
-  const basicAuth = Buffer.from(data, 'base64').toString('ascii')
-  const sep = basicAuth.indexOf(':')
-  if (sep === -1) {
-    return undefined
-  }
-  return [basicAuth.slice(0, sep), basicAuth.slice(sep + 1)]
-}
-
-export function tunnelingKeyAuthenticator(publicKey: KeyObject) {
-  return async (req: IncomingMessage) => {
-    const auth = extractBasicAuth(req)
-    if (!auth) {
-      return undefined
+      claims: extractClaims(token.payload),
     }
-    const [username, rawJWT] = auth
-    if (username !== 'x-preevy-profile-key') {
-      return undefined
-    }
-    const thumbprint = await calculateJwkThumbprintUri(await exportJWK(publicKey))
-    const token = await jwtVerify(rawJWT, publicKey, { issuer: `preevy://${thumbprint}` })
-    if (!token) {
-      throw new Error('invalid token')
->>>>>>> 312dfbbc
-    }
-    return { role: 'admin' }
   }
 }
 
-<<<<<<< HEAD
-export function authenticator(authenticators: ((req: IncomingMessage)=> Promise<AuthenticationResult>)[] ){
-  return async (req: IncomingMessage):Promise<AuthenticationResult> =>{
-    for (const authorizer of authenticators){
-      const authInfo = await authorizer(req)
-      if (authInfo.isAuthenticated){
-        return authInfo
-      }
-    }
-    return {isAuthenticated: false};
-=======
-export function authenticator(authenticators: ((req: IncomingMessage)=> Promise<Claims | undefined>)[]) {
-  return async (req: IncomingMessage) => {
-    for (const authorizer of authenticators) {
-      // eslint-disable-next-line no-await-in-loop
-      const claims = await authorizer(req)
-      if (claims) {
-        return claims
-      }
-    }
-    return undefined
->>>>>>> 312dfbbc
+export function authenticator(authenticators: ((req: IncomingMessage)=> Promise<AuthenticationResult>)[]) {
+  return async (req: IncomingMessage):Promise<AuthenticationResult> => {
+    const authInfos = (await Promise.all(authenticators.map(auth => auth(req))))
+    const found = authInfos.find(info => info.isAuthenticated)
+    if (found !== undefined) return found
+    return { isAuthenticated: false }
   }
 }
 
 export const unauthorized = (res: ServerResponse<IncomingMessage>) => {
-  res.setHeader('WWW-Authenticate', 'Basic realm="Secure Area"');
-  res.statusCode = 401;
-  res.end('Unauthorized');
+  res.setHeader('WWW-Authenticate', 'Basic realm="Secure Area"')
+  res.statusCode = 401
+  res.end('Unauthorized')
 }