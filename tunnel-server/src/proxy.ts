import httpProxy from 'http-proxy'
import { IncomingMessage, ServerResponse } from 'http'
import internal from 'stream'
import type { Logger } from 'pino'
import { PreviewEnvStore } from './preview-env'
import { requestsCounter } from './metrics'
import { Claims, authenticator, JwtAuthenticator, unauthorized } from './auth'
import { SessionManager } from './seesion'

export const isProxyRequest = (
  hostname: string,
) => (req: IncomingMessage) => Boolean(req.headers.host?.split(':')?.[0]?.endsWith(`.${hostname}`))

function asyncHandler<TArgs extends unknown[]>(
  fn: (...args: TArgs) => Promise<void>,
  onError: (error: unknown, ...args: TArgs)=> void,
) {
  return async (...args: TArgs) => {
    try {
      await fn(...args)
    } catch (err) {
      onError(err, ...args)
    }
  }
}

<<<<<<< HEAD

function loginRedirector(loginUrl:string){
  return (res: ServerResponse<IncomingMessage>, env: string , returnPath?: string)=> {
    res.statusCode = 307;    
    const url = new URL(loginUrl);
    url.searchParams.set("env", env);
    if (returnPath) {
      url.searchParams.set("returnPath", returnPath);
    }

    res.setHeader('location', url.toString() )
    res.end()
  }
=======
const unauthorized = (res: ServerResponse<IncomingMessage>) => {
  res.setHeader('WWW-Authenticate', 'Basic realm="Secure Area"')
  res.statusCode = 401
  res.end('Unauthorized')
>>>>>>> 312dfbbc
}

export function proxyHandlers({
  envStore,
<<<<<<< HEAD
  loginUrl,
  sessionManager,
  logger
=======
  logger,
>>>>>>> 312dfbbc
}: {
  sessionManager: SessionManager<Claims>
  envStore: PreviewEnvStore
  loginUrl: string
  logger: Logger
}) {
  const proxy = httpProxy.createProxy({})
<<<<<<< HEAD
  const redirectToLogin = loginRedirector(loginUrl)
  const resolveTargetEnv = async (req: IncomingMessage)=>{
    const {url} = req
    const host = req.headers['host']?.split(':')?.[0]
=======
  const resolveTargetEnv = async (req: IncomingMessage) => {
    const { url } = req
    const host = req.headers.host?.split(':')?.[0]
>>>>>>> 312dfbbc
    const targetHost = host?.split('.', 1)[0]
    const env = await envStore.get(targetHost as string)
    if (!env) {
      logger.warn('no env for %j', { targetHost, url })
      return undefined
    }
    return env
  }
  return {
    handler: asyncHandler(async (req: IncomingMessage, res: ServerResponse<IncomingMessage>) => {
      const env = await resolveTargetEnv(req)
      if (!env) {
        res.statusCode = 502
        res.end()
        return undefined
      }

<<<<<<< HEAD
      const session = sessionManager(req, res, env.publicKeyThumbprint)
      if (env.access === "private"){
        if (!session.user){
          const authenticate = authenticator([JwtAuthenticator(env)])
          try {
            const authResult = await authenticate(req)
            if (!authResult.isAuthenticated){
              return unauthorized(res);
            }
            session.set(authResult.claims)
            if (authResult.login && req.method === 'GET'){
              session.save()
              redirectToLogin(res, env.hostname, req.url)
              return;
            } 
            if (authResult.method.type === 'header'){
              delete req.headers[authResult.method.header]
            }
          } catch (error) {
            res.statusCode = 400;
            res.end();
            return;
          }
        }

        if (session.user?.role !== 'admin') {
          return unauthorized(res);
=======
      if (env.access === 'private') {
        const authenticate = authenticator([tunnelingKeyAuthenticator(env.publicKey)])
        try {
          const claims = await authenticate(req)
          if (!claims) {
            return unauthorized(res)
          }
        } catch (error) {
          res.statusCode = 400
          res.end()
          return undefined
>>>>>>> 312dfbbc
        }
      }

      logger.debug('proxying to %j', { target: env.target, url: req.url })
      requestsCounter.inc({ clientId: env.clientId })

      return proxy.web(
        req,
        res,
        {
          // eslint-disable-next-line @typescript-eslint/ban-ts-comment
          // @ts-ignore
          target: {
            socketPath: env.target,
          },
        },
        err => {
          logger.warn('error in proxy %j', { error: err, targetHost: env.target, url: req.url })
          res.statusCode = 502
          res.end(`error proxying request: ${(err as unknown as { code: unknown }).code}`)
        }
      )
    }, err => logger.error('error forwarding traffic %j', { error: err })),
    wsHandler: asyncHandler(async (req: IncomingMessage, socket: internal.Duplex, head: Buffer) => {
      const env = await resolveTargetEnv(req)
      if (!env) {
        socket.end()
        return undefined
      }

<<<<<<< HEAD
      if(env.access === 'private'){
        const session = sessionManager(req, undefined as any, env.clientId)
        if (session.user?.role !== 'admin'){
          socket.end();
          return;
        }
=======
      if (env.access === 'private') {
        // need to support session cookie, native browser Websocket api doesn't forward authorization header
        socket.end()
        return undefined
>>>>>>> 312dfbbc
      }
      return proxy.ws(
        req,
        socket,
        head,
        {
          // eslint-disable-next-line @typescript-eslint/ban-ts-comment
          // @ts-ignore
          target: {
            socketPath: env.target,
          },
        },
        err => {
          logger.warn('error in ws proxy %j', { error: err, targetHost: env.target, url: req.url })
        }
      )
    }, err => logger.error('error forwarding ws traffic %j', { error: err })),
  }
}<|MERGE_RESOLUTION|>--- conflicted
+++ resolved
@@ -24,37 +24,25 @@
   }
 }
 
-<<<<<<< HEAD
-
-function loginRedirector(loginUrl:string){
-  return (res: ServerResponse<IncomingMessage>, env: string , returnPath?: string)=> {
-    res.statusCode = 307;    
-    const url = new URL(loginUrl);
-    url.searchParams.set("env", env);
+function loginRedirector(loginUrl:string) {
+  return (res: ServerResponse<IncomingMessage>, env: string, returnPath?: string) => {
+    res.statusCode = 307
+    const url = new URL(loginUrl)
+    url.searchParams.set('env', env)
     if (returnPath) {
-      url.searchParams.set("returnPath", returnPath);
+      url.searchParams.set('returnPath', returnPath)
     }
 
-    res.setHeader('location', url.toString() )
+    res.setHeader('location', url.toString())
     res.end()
   }
-=======
-const unauthorized = (res: ServerResponse<IncomingMessage>) => {
-  res.setHeader('WWW-Authenticate', 'Basic realm="Secure Area"')
-  res.statusCode = 401
-  res.end('Unauthorized')
->>>>>>> 312dfbbc
 }
 
 export function proxyHandlers({
   envStore,
-<<<<<<< HEAD
   loginUrl,
   sessionManager,
-  logger
-=======
   logger,
->>>>>>> 312dfbbc
 }: {
   sessionManager: SessionManager<Claims>
   envStore: PreviewEnvStore
@@ -62,16 +50,10 @@
   logger: Logger
 }) {
   const proxy = httpProxy.createProxy({})
-<<<<<<< HEAD
   const redirectToLogin = loginRedirector(loginUrl)
-  const resolveTargetEnv = async (req: IncomingMessage)=>{
-    const {url} = req
-    const host = req.headers['host']?.split(':')?.[0]
-=======
   const resolveTargetEnv = async (req: IncomingMessage) => {
     const { url } = req
     const host = req.headers.host?.split(':')?.[0]
->>>>>>> 312dfbbc
     const targetHost = host?.split('.', 1)[0]
     const env = await envStore.get(targetHost as string)
     if (!env) {
@@ -89,47 +71,33 @@
         return undefined
       }
 
-<<<<<<< HEAD
       const session = sessionManager(req, res, env.publicKeyThumbprint)
-      if (env.access === "private"){
-        if (!session.user){
+      if (env.access === 'private') {
+        if (!session.user) {
           const authenticate = authenticator([JwtAuthenticator(env)])
           try {
             const authResult = await authenticate(req)
-            if (!authResult.isAuthenticated){
-              return unauthorized(res);
+            if (!authResult.isAuthenticated) {
+              return unauthorized(res)
             }
             session.set(authResult.claims)
-            if (authResult.login && req.method === 'GET'){
+            if (authResult.login && req.method === 'GET') {
               session.save()
               redirectToLogin(res, env.hostname, req.url)
-              return;
-            } 
-            if (authResult.method.type === 'header'){
+              return undefined
+            }
+            if (authResult.method.type === 'header') {
               delete req.headers[authResult.method.header]
             }
           } catch (error) {
-            res.statusCode = 400;
-            res.end();
-            return;
+            res.statusCode = 400
+            res.end()
+            return undefined
           }
         }
 
         if (session.user?.role !== 'admin') {
-          return unauthorized(res);
-=======
-      if (env.access === 'private') {
-        const authenticate = authenticator([tunnelingKeyAuthenticator(env.publicKey)])
-        try {
-          const claims = await authenticate(req)
-          if (!claims) {
-            return unauthorized(res)
-          }
-        } catch (error) {
-          res.statusCode = 400
-          res.end()
-          return undefined
->>>>>>> 312dfbbc
+          return unauthorized(res)
         }
       }
 
@@ -160,19 +128,12 @@
         return undefined
       }
 
-<<<<<<< HEAD
-      if(env.access === 'private'){
+      if (env.access === 'private') {
         const session = sessionManager(req, undefined as any, env.clientId)
-        if (session.user?.role !== 'admin'){
-          socket.end();
-          return;
+        if (session.user?.role !== 'admin') {
+          socket.end()
+          return undefined
         }
-=======
-      if (env.access === 'private') {
-        // need to support session cookie, native browser Websocket api doesn't forward authorization header
-        socket.end()
-        return undefined
->>>>>>> 312dfbbc
       }
       return proxy.ws(
         req,
