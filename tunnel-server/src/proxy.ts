import httpProxy from 'http-proxy'
import { IncomingMessage, ServerResponse } from 'http'
import net from 'net'
import internal from 'stream'
import type { Logger } from 'pino'
import { inspect } from 'util'
import { PreviewEnvStore } from './preview-env'
import { requestsCounter } from './metrics'
<<<<<<< HEAD
import { Claims, JwtAuthenticator, unauthorized, AuthenticationResult, AuthError, getCombinedCLIAndSAASVerificationData } from './auth'
=======
import { Claims, authenticator, JwtAuthenticator, getIssuerToKeyDataFromEnv, AuthenticationResult, AuthError, UnauthorizedError } from './auth'
>>>>>>> 61bca707
import { SessionStore } from './session'
import { BadGatewayError, BadRequestError, errorHandler, errorUpgradeHandler, tryHandler, tryUpgradeHandler } from './http-server-helpers'

export const isProxyRequest = (
  hostname: string,
) => (req: IncomingMessage) => Boolean(req.headers.host?.split(':')?.[0]?.endsWith(`.${hostname}`))

function loginRedirector(loginUrl:string) {
  return (res: ServerResponse<IncomingMessage>, env: string, returnPath?: string) => {
    res.statusCode = 307
    const url = new URL(loginUrl)
    url.searchParams.set('env', env)
    if (returnPath) {
      url.searchParams.set('returnPath', returnPath)
    }

    res.setHeader('location', url.toString())
    res.end()
  }
}

export function proxyHandlers({
  envStore,
  loginUrl,
  sessionStore,
  log,
}: {
  sessionStore: SessionStore<Claims>
  envStore: PreviewEnvStore
  loginUrl: string
  log: Logger
}) {
  const proxy = httpProxy.createProxy({})
  const redirectToLogin = loginRedirector(loginUrl)
  const resolveTargetEnv = async (req: IncomingMessage) => {
    const { url } = req
    const host = req.headers.host?.split(':')?.[0]
    const targetHost = host?.split('.', 1)[0]
    const env = await envStore.get(targetHost as string)
    if (!env) {
      log.warn('no env for %j', { targetHost, url })
      return undefined
    }
    return env
  }
  return {
    handler: tryHandler({ log }, async (req: IncomingMessage, res: ServerResponse<IncomingMessage>) => {
      const env = await resolveTargetEnv(req)
      if (!env) {
        throw new BadGatewayError()
      }

      const session = sessionStore(req, res, env.publicKeyThumbprint)
      if (env.access === 'private' && req.method !== 'OPTIONS') {
        if (!session.user) {
<<<<<<< HEAD
          const authenticate = JwtAuthenticator(
            env.publicKeyThumbprint,
            getCombinedCLIAndSAASVerificationData(env)
          )

=======
          const authenticate = authenticator([
            JwtAuthenticator(getIssuerToKeyDataFromEnv(env, log)),
          ])
>>>>>>> 61bca707
          let authResult: AuthenticationResult
          try {
            authResult = await authenticate(req)
          } catch (e) {
            if (e instanceof AuthError) {
              log.warn('Auth error %j', inspect(e))
              throw new BadRequestError(`Auth error: ${e.message}`)
            }
            throw e
          }

          if (!authResult.isAuthenticated) {
<<<<<<< HEAD
            redirectToLogin(res, env.hostname, req.url)
            return undefined
=======
            log.debug('unauthorized request: %j %j %j', req.url, req.method, req.headers)
            throw new UnauthorizedError('invalid auth')
>>>>>>> 61bca707
          }

          session.set(authResult.claims)
          if (authResult.login && req.method === 'GET') {
            session.save()
            redirectToLogin(res, env.hostname, req.url)
            return undefined
          }
          if (authResult.method.type === 'header') {
            delete req.headers[authResult.method.header]
          }
        }

        if (session.user?.role !== 'admin') {
          throw new UnauthorizedError('not admin')
        }
      }

      log.debug('proxying to %j', { target: env.target, url: req.url })
      requestsCounter.inc({ clientId: env.clientId })

      return proxy.web(
        req,
        res,
        {
          // eslint-disable-next-line @typescript-eslint/ban-ts-comment
          // @ts-ignore
          target: {
            socketPath: env.target,
          },
        },
        err => errorHandler(log, err, req, res)
      )
    }),

    upgradeHandler: tryUpgradeHandler({ log }, async (req: IncomingMessage, socket: internal.Duplex, head: Buffer) => {
      const env = await resolveTargetEnv(req)
      if (!env) {
        log.warn('env not found for upgrade %j', req.url)
        throw new BadGatewayError()
      }

      log.debug('upgrade handler %j', { url: req.url, env, headers: req.headers })

      if (env.access === 'private') {
        const session = sessionStore(req, undefined as any, env.publicKeyThumbprint)
        if (session.user?.role !== 'admin') {
          log.debug('unauthorized upgrade - not admin %j %j %j', req.url, req.method, req.headers)
          throw new UnauthorizedError('not admin')
        }
      }

      const upgrade = req.headers.upgrade?.toLowerCase()

      if (upgrade === 'websocket') {
        return proxy.ws(
          req,
          socket,
          head,
          {
            // eslint-disable-next-line @typescript-eslint/ban-ts-comment
            // @ts-ignore
            target: {
              socketPath: env.target,
            },
          },
          err => errorUpgradeHandler(log, err, req, socket)
        )
      }

      if (upgrade === 'tcp') {
        const targetSocket = net.createConnection({ path: env.target }, () => {
          const reqBuf = `${req.method} ${req.url} HTTP/${req.httpVersion}\r\n${Object.entries(req.headers).map(([k, v]) => `${k}: ${v}`).join('\r\n')}\r\n\r\n`
          targetSocket.write(reqBuf)
          targetSocket.write(head)
          socket.pipe(targetSocket).pipe(socket)
        })
        return undefined
      }

      throw new BadRequestError('Unsupported upgrade header')
    }),
  }
}<|MERGE_RESOLUTION|>--- conflicted
+++ resolved
@@ -6,11 +6,7 @@
 import { inspect } from 'util'
 import { PreviewEnvStore } from './preview-env'
 import { requestsCounter } from './metrics'
-<<<<<<< HEAD
-import { Claims, JwtAuthenticator, unauthorized, AuthenticationResult, AuthError, getCombinedCLIAndSAASVerificationData } from './auth'
-=======
-import { Claims, authenticator, JwtAuthenticator, getIssuerToKeyDataFromEnv, AuthenticationResult, AuthError, UnauthorizedError } from './auth'
->>>>>>> 61bca707
+import { Claims, JwtAuthenticator, AuthenticationResult, AuthError, UnauthorizedError, authenticator, getCombinedCLIAndSAASVerificationData, unauthorized } from './auth'
 import { SessionStore } from './session'
 import { BadGatewayError, BadRequestError, errorHandler, errorUpgradeHandler, tryHandler, tryUpgradeHandler } from './http-server-helpers'
 
@@ -64,38 +60,29 @@
       }
 
       const session = sessionStore(req, res, env.publicKeyThumbprint)
-      if (env.access === 'private' && req.method !== 'OPTIONS') {
+      if (env.access === 'private') {
         if (!session.user) {
-<<<<<<< HEAD
           const authenticate = JwtAuthenticator(
             env.publicKeyThumbprint,
             getCombinedCLIAndSAASVerificationData(env)
           )
 
-=======
-          const authenticate = authenticator([
-            JwtAuthenticator(getIssuerToKeyDataFromEnv(env, log)),
-          ])
->>>>>>> 61bca707
           let authResult: AuthenticationResult
           try {
             authResult = await authenticate(req)
           } catch (e) {
             if (e instanceof AuthError) {
+              res.statusCode = 400
               log.warn('Auth error %j', inspect(e))
-              throw new BadRequestError(`Auth error: ${e.message}`)
+              res.end(`Auth error: ${e.message}`)
+              return undefined
             }
             throw e
           }
 
           if (!authResult.isAuthenticated) {
-<<<<<<< HEAD
             redirectToLogin(res, env.hostname, req.url)
             return undefined
-=======
-            log.debug('unauthorized request: %j %j %j', req.url, req.method, req.headers)
-            throw new UnauthorizedError('invalid auth')
->>>>>>> 61bca707
           }
 
           session.set(authResult.claims)
@@ -110,7 +97,7 @@
         }
 
         if (session.user?.role !== 'admin') {
-          throw new UnauthorizedError('not admin')
+          return unauthorized(res)
         }
       }
 
