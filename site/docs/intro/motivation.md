---
sidebar_position: 2
title: Motivation
---

<<<<<<< HEAD
Preevy was designed to help development teams improve their PR workflows by providing a simple and cost-effective way to provision ephemeral environments for every Pull Request. (AKA _Preview Environments_)

Our mission at [Livecycle](https://livecycle.io) is to make the development workflow more collaborative and free of back and forth communication.
We believe that preview environments serve an integral part for accomplishing our mission, and one of our earliest challenges as a startup was to make preview environments more accessible and affordable for all teams.

To give more context, preview environments are ephemeral environments created for every Pull/Merge Request, and can be used to test, validate and review changes before merging them to the main branch.
To some essence, they are a non-production version of the application that can be accessed by anyone with a link that is automatically attached to every pull request.

During our work, we've seen teams that implemented preview environments for frontend applications by leveraging the power of [Vercel](https://vercel.com/docs/concepts/deployments/preview-deployments), [Netlify](https://docs.netlify.com/site-deploys/deploy-previews/) or even our [own solution](https://docs.livecycle.io/getting-started/livecycle-pipelines/).

Yet, when it comes to deploying preview environments for a complex application with multiple services, many teams struggle to find the right solution and juggle between the different tradeoffs (fidelity, security, cost, scale, etc...) and complexities, and usually end up with either postponing/giving-up or implementing a complex (and usually costly) solution that doesn't necessarily fit in their development flow.
To some degree, these challenges are risen from the inherit complexities and fragmentation presented in the configuration of production (or production-like) of enterprise applications. (e.g. Kubernetes configuration, [IaC](https://en.wikipedia.org/wiki/Infrastructure_as_code), scale, compliance/security, etc...)
=======
Preevy was designed to help development teams improve their code-review workflows by providing a simple and cost-effective way to provision ephemeral environments for every branch. AKA: _**Preview Environments**_. <br>
Preview environments can be used to test, validate and review changes made in a branch, before merging them.
They are a non-production version of the application, that can be accessed by anyone with a link that is usually attached to every pull/merge request.

Our mission at [Livecycle](https://livecycle.io) is to make the development workflow more collaborative and free of back and forth communication.
We believe that **preview environments** serve an integral part for accomplishing our mission, and one of our earliest challenges as a startup was to make preview environments more accessible and affordable for all teams.


As we grew Livecycle, we've seen teams implement preview environments for frontend applications by leveraging the power of [Vercel](https://vercel.com/docs/concepts/deployments/preview-deployments), [Netlify](https://docs.netlify.com/site-deploys/deploy-previews/) or even our [own solution](https://docs.livecycle.io/getting-started/livecycle-pipelines/).

Yet, when it comes to deploying preview environments for a complex application with multiple services, many teams struggle to find the right solution and juggle between the different complexities and tradeoffs (fidelity, security, cost, scale, etc...). If they don't postpone the effort altogether, they often compromise on a complex, costly solution that isn't tailored to their needs.

Many of the challenges in setting up complex preview environmente are related to the inherent complexities and fragmentation of configuring of production (or production-like) enterprise applications. (e.g. Kubernetes configuration, [IaC](https://en.wikipedia.org/wiki/Infrastructure_as_code), scale, compliance/security, etc...).
>>>>>>> 76cb27ca

`preevy` lowers the bar for deploying preview environments, aiming for any developer with a minimal knowledge of Docker and a cloud provider account.

In the tradeoff between fidelity and simplicity, we chose simplicity. We believe that for preview environment to fulfill their potential impact on development flows, they should be cheap, hackable, and accessible to everyone.

Originally, we planned `preevy` as a side-project to let our customers provision preview environments on their infrastructure.
We decided to open-source it, since we are excited about the potential value it can bring to the community and the possibility of establishing an ecosystem of standards, practices and tools around preview environments.<|MERGE_RESOLUTION|>--- conflicted
+++ resolved
@@ -3,21 +3,9 @@
 title: Motivation
 ---
 
-<<<<<<< HEAD
-Preevy was designed to help development teams improve their PR workflows by providing a simple and cost-effective way to provision ephemeral environments for every Pull Request. (AKA _Preview Environments_)
+# Motivation
 
-Our mission at [Livecycle](https://livecycle.io) is to make the development workflow more collaborative and free of back and forth communication.
-We believe that preview environments serve an integral part for accomplishing our mission, and one of our earliest challenges as a startup was to make preview environments more accessible and affordable for all teams.
-
-To give more context, preview environments are ephemeral environments created for every Pull/Merge Request, and can be used to test, validate and review changes before merging them to the main branch.
-To some essence, they are a non-production version of the application that can be accessed by anyone with a link that is automatically attached to every pull request.
-
-During our work, we've seen teams that implemented preview environments for frontend applications by leveraging the power of [Vercel](https://vercel.com/docs/concepts/deployments/preview-deployments), [Netlify](https://docs.netlify.com/site-deploys/deploy-previews/) or even our [own solution](https://docs.livecycle.io/getting-started/livecycle-pipelines/).
-
-Yet, when it comes to deploying preview environments for a complex application with multiple services, many teams struggle to find the right solution and juggle between the different tradeoffs (fidelity, security, cost, scale, etc...) and complexities, and usually end up with either postponing/giving-up or implementing a complex (and usually costly) solution that doesn't necessarily fit in their development flow.
-To some degree, these challenges are risen from the inherit complexities and fragmentation presented in the configuration of production (or production-like) of enterprise applications. (e.g. Kubernetes configuration, [IaC](https://en.wikipedia.org/wiki/Infrastructure_as_code), scale, compliance/security, etc...)
-=======
-Preevy was designed to help development teams improve their code-review workflows by providing a simple and cost-effective way to provision ephemeral environments for every branch. AKA: _**Preview Environments**_. <br>
+Preevy was designed to help development teams improve their code-review workflows by providing a simple and cost-effective way to provision ephemeral environments for every branch. AKA:  _**Preview Environments**_.  
 Preview environments can be used to test, validate and review changes made in a branch, before merging them.
 They are a non-production version of the application, that can be accessed by anyone with a link that is usually attached to every pull/merge request.
 
@@ -30,7 +18,6 @@
 Yet, when it comes to deploying preview environments for a complex application with multiple services, many teams struggle to find the right solution and juggle between the different complexities and tradeoffs (fidelity, security, cost, scale, etc...). If they don't postpone the effort altogether, they often compromise on a complex, costly solution that isn't tailored to their needs.
 
 Many of the challenges in setting up complex preview environmente are related to the inherent complexities and fragmentation of configuring of production (or production-like) enterprise applications. (e.g. Kubernetes configuration, [IaC](https://en.wikipedia.org/wiki/Infrastructure_as_code), scale, compliance/security, etc...).
->>>>>>> 76cb27ca
 
 `preevy` lowers the bar for deploying preview environments, aiming for any developer with a minimal knowledge of Docker and a cloud provider account.
 
