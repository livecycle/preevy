---
sidebar_position: 4
title: Under the hood
---
## Provisioning preview environments

When provisioning a new environment using the `up` command, `preevy` does the following:
- Reads for default configuration and relevant keys from the current profile store.
- Calculates environment name based on git branch or uses the `--id` flag.
- Uses the local aws configuration to provision a new Lightsail VM.
- Reads SSH keypair from profile to access the VM, if necessary, generate a new one.
- Connects to the VM using SSH and setup Docker.
- Reads the compose file and copies local volume mounts to the VM.
- Augments the compose deployment with a helper service, `tunnel-agent`, responsible for connecting to the [tunnel server](/tunnel-server/overview.md).
- Runs the application using Docker Compose with `--build` while using the local build context.
- The `tunnel-agent` is inspecting the network configuration of all deployed services and create a tunnel for each service.
- Fetch the urls from tunnel-agent and output them to the end user.

## Profile configuration

`preevy` profile provide a mechanism for storing and sharing configuration and state between different machines. This allows sharing of environments between different CI jobs, or different developers.
Using a shared profile ensure consistent configuration and stable URLs between different CI runs.

The profile data can be stored on AWS s3 for easy sharing. If for some reason s3 cannot be used, the profile can also be stored on the local filesystem and copied manually.

:::note
<<<<<<< HEAD
Profile store doesn't contains any cloud provider credentials.  
The `preevy` CLI always uses the local AWS credential chain (e.g, from environment variables, AWS profile, EC2 role), which needs to have the appropriate permissions.
=======
Profile store doesn't contain any cloud provider credentials.
When using `preevy` CLI, the user need to have a local cloud configuration (using `aws login` or `aws configure`, or environment variables) with the required permissions.
>>>>>>> 9bffdb69
:::

Each profile has a location specifier that indicate where the profile data is stored, for example: `s3://preevy-config/profile1?region=us-east-1` (refers to a profile stored on S3, on `preevy-config` bucket in the region `us-east-1` under `profile1` path).

This profile can be imported using `preevy init --from s3://preevy-config/profile1?region=us-east-1`
All available profiles can be listed using `preevy profile ls` command.

## Components

#### [CLI](packages/cli)

The CLI is a node.js program responsible for:

- Provisioning and tearing down VMs.
- Exposing environments' state and URLs to the end user.
- Storing & accessing profile data. (settings, keys, etc...)
- Setting up a VM with Docker tooling.
- Syncing Compose source code and local volumes.
- Running the application and installing daemon for connecting to the tunneling service.

For usage examples, you can go over the [CLI reference](/cli-reference.md)

#### [Tunnel server](packages/tunnel-server)

The tunnel server is a node.js based server responsible for exposing friendly HTTPS URLs for the Compose services.
A free public instance is hosted on `livecycle.run`, and it can be self-hosted as well.

Read more about it: [Tunnel server](/tunnel-server/overview.md)<|MERGE_RESOLUTION|>--- conflicted
+++ resolved
@@ -24,13 +24,8 @@
 The profile data can be stored on AWS s3 for easy sharing. If for some reason s3 cannot be used, the profile can also be stored on the local filesystem and copied manually.
 
 :::note
-<<<<<<< HEAD
-Profile store doesn't contains any cloud provider credentials.  
+Profile store doesn't contain any cloud provider credentials.  
 The `preevy` CLI always uses the local AWS credential chain (e.g, from environment variables, AWS profile, EC2 role), which needs to have the appropriate permissions.
-=======
-Profile store doesn't contain any cloud provider credentials.
-When using `preevy` CLI, the user need to have a local cloud configuration (using `aws login` or `aws configure`, or environment variables) with the required permissions.
->>>>>>> 9bffdb69
 :::
 
 Each profile has a location specifier that indicate where the profile data is stored, for example: `s3://preevy-config/profile1?region=us-east-1` (refers to a profile stored on S3, on `preevy-config` bucket in the region `us-east-1` under `profile1` path).
