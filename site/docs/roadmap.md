--- conflicted
+++ resolved
@@ -15,16 +15,11 @@
 
 ## Plugins
 
-<<<<<<< HEAD
-A plugin system is planned for `preevy` providing a way to expand the preview environment with more functionality. 
+A plugin system is planned for Preevy providing a way to expand the preview environment with more functionality. 
 Here are a few examples: 
-- A plugin that automatically adds Livecycle's SDK to every preview environment created using `preevy`.
+- A plugin that automatically adds Livecycle's SDK to every preview environment created using Preevy.
 - A plugin for providing a web-terminal for the inner containers; 
 - A plugin for REST API calls (like [Hopscotch](https://hoppscotch.io/) or [Postman](https://www.postman.com/)); 
-=======
-A plugin system is planned for Preevy providing a way to expand the preview environment with more functionality.
-For example, a plugin for providing a web-terminal for the inner containers; A plugin for REST API calls (like [Hopscotch](https://hoppscotch.io/) or [Postman](https://www.postman.com/)); etc.
->>>>>>> e7e1da53
 
 ## Security
 
