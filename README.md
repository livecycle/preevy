--- conflicted
+++ resolved
@@ -19,15 +19,9 @@
 
 <br />
 
-<<<<<<< HEAD
+> **If you're a Preevy user, we'd love to hear from you! Please take a few minutes to fill out this [form](https://forms.gle/x9YVuLo5MCULaGAL7) to help us understand your user experience and improve Preevy. As a token of appreciation for your effort, we'll send you some Amazon gift cards, Livecycle swag, or similar items! 🎉**
+
 https://github.com/Pradumnasaraf/preevy/assets/51878265/a699a356-f524-48fc-9b6d-49f2e42e7ec7
-=======
-> **If you're a Preevy user, we'd love to hear from you! Please take a few minutes to fill out this [form](https://forms.gle/x9YVuLo5MCULaGAL7) to help us understand your user experience and improve Preevy. As a token of appreciation for your effort, we'll send you some Amazon gift cards, Livecycle swag, or similar items! 🎉**
-
-<br>
-
-![Terminal GIF](./terminal.gif)
->>>>>>> 34649d1a
 
 # Preevy
 
